[中文](README_CN.md)

<div align="center">
	<h1>GWS</h1>
	<img src="assets/logo.png" alt="logo" width="300px">
</div>

<h3 align="center">Simple, Fast, Reliable WebSocket Server & Client</h3>

<div align="center">

[![awesome](https://awesome.re/mentioned-badge-flat.svg)](https://github.com/avelino/awesome-go#networking) [![codecov](https://codecov.io/gh/lxzan/gws/graph/badge.svg?token=DJU7YXWN05)](https://codecov.io/gh/lxzan/gws) [![go-test](https://github.com/lxzan/gws/workflows/Go%20Test/badge.svg?branch=master)](https://github.com/lxzan/gws/actions?query=branch%3Amaster) [![go-reportcard](https://goreportcard.com/badge/github.com/lxzan/gws)](https://goreportcard.com/report/github.com/lxzan/gws) [![license](https://img.shields.io/badge/license-MIT-blue.svg)](LICENSE) [![go-version](https://img.shields.io/badge/go-%3E%3D1.18-30dff3?style=flat-square&logo=go)](https://github.com/lxzan/gws)

</div>

### Introduction

GWS (Go WebSocket) is a very simple, fast, reliable and feature-rich WebSocket implementation written in Go. It is
designed to be used in highly-concurrent environments, and it is suitable for
building `API`, `Proxy`, `Game`, `Live Video`, `Message`, etc. It supports both server and client side with a simple API
which mean you can easily write a server or client by yourself.

GWS developed base on Event-Driven model. every connection has a goroutine to handle the event, and the event is able
to be processed in a non-blocking way.

### Why GWS

- <font size=3>Simplicity and Ease of Use</font>
<<<<<<< HEAD
    - **User-Friendly**: Simple and clear `WebSocket` Event API design makes server-client interaction easy.
    - **Code Efficiency**: Minimizes the amount of code needed to implement complex WebSocket solutions.

- <font size=3>High-Performance</font>
    - **High IOPS Low Latency**: Designed for rapid data transmission and reception, ideal for time-sensitive
      applications.
    - **Low Memory Usage**: Highly optimized memory multiplexing system to minimize memory usage and reduce your cost of ownership.

- <font size=3>Reliability and Stability</font>
    - **Robust Error Handling**: Advanced mechanisms to manage and mitigate errors, ensuring continuous operation.
    - **Well-Developed Test Cases**: Passed all `Autobahn` test cases, fully compliant with `RFC 6455`. 99% unit test coverage, covering almost all conditional branches.
=======

  - **User-Friendly**: Simple and clear `WebSocket` Event API design makes server-client interaction easy.
  - **Code Efficiency**: Minimizes the amount of code needed to implement complex WebSocket solutions.

- <font size=3>High-Performance</font>

  - **High IOPS Low Latency**: Designed for rapid data transmission and reception, ideal for time-sensitive
    applications.
  - **Low Memory Usage**: Highly optimized memory multiplexing system to minimize memory usage and reduce your cost of ownership.

- <font size=3>Reliability and Stability</font>
  - **Robust Error Handling**: Advanced mechanisms to manage and mitigate errors, ensuring continuous operation.
  - **Well-Developed Test Cases**: Passed all `Autobahn` test cases, fully compliant with `RFC 6455`. 99% unit test coverage, covering almost all conditional branches.

>>>>>>> 30075f81
### Benchmark

#### IOPS (Echo Server)

GOMAXPROCS=4, Connection=1000, CompressEnabled=false

![performance](assets/performance-compress-disabled.png)

> gorilla and nhooyr not using streaming api

#### GoBench

```go
goos: linux
goarch: amd64
pkg: github.com/lxzan/gws
cpu: AMD Ryzen 5 PRO 4650G with Radeon Graphics
BenchmarkConn_WriteMessage/compress_disabled-8         	 7252513	     165.4 ns/op	       0 B/op	       0 allocs/op
BenchmarkConn_WriteMessage/compress_enabled-8          	   97394	     10391 ns/op	     349 B/op	       0 allocs/op
BenchmarkConn_ReadMessage/compress_disabled-8          	 7812108	     152.3 ns/op	      16 B/op	       0 allocs/op
BenchmarkConn_ReadMessage/compress_enabled-8           	  368712	      3248 ns/op	     108 B/op	       0 allocs/op
PASS
```

### Index

- [Introduction](#introduction)
- [Why GWS](#why-gws)
- [Benchmark](#benchmark)
  - [IOPS (Echo Server)](#iops-echo-server)
  - [GoBench](#gobench)
- [Index](#index)
- [Feature](#feature)
- [Attention](#attention)
- [Install](#install)
- [Event](#event)
- [Quick Start](#quick-start)
- [Best Practice](#best-practice)
- [More Examples](#more-examples)
<<<<<<< HEAD
	- [KCP](#kcp)
	- [Proxy](#proxy)
	- [Broadcast](#broadcast)
	- [Pub / Sub](#pub--sub)
=======
  - [KCP](#kcp)
  - [Proxy](#proxy)
  - [Broadcast](#broadcast)
  - [Pub / Sub](#pub--sub)
>>>>>>> 30075f81
- [Autobahn Test](#autobahn-test)
- [Communication](#communication)
- [Acknowledgments](#acknowledgments)

### Feature

- [x] Event API
- [x] Broadcast
- [x] Dial via Proxy
- [x] Zero Allocs Read / Write
- [x] Concurrent & Asynchronous Non-Blocking Write
- [x] Passed WebSocket [Autobahn-Testsuite](https://lxzan.github.io/gws/reports/servers/)

### Attention

- The errors returned by the gws.Conn export methods are ignorable, and are handled internally.
- Transferring large files with gws tends to block the connection.
- If HTTP Server is reused, it is recommended to enable goroutine, as blocking will prevent the context from being GC.

### Install

```bash
go get -v github.com/lxzan/gws@latest
```

### Event

```go
type Event interface {
    OnOpen(socket *Conn)                        // connection is established
    OnClose(socket *Conn, err error)            // received a close frame or I/O error occurs
    OnPing(socket *Conn, payload []byte)        // received a ping frame
    OnPong(socket *Conn, payload []byte)        // received a pong frame
    OnMessage(socket *Conn, message *Message)   // received a text/binary frame
}
```

### Quick Start

Very, very, very simple example.

The example let you know how to use the `gws` package without any other dependencies.

```go
package main

import "github.com/lxzan/gws"

func main() {
	gws.NewServer(&gws.BuiltinEventHandler{}, nil).Run(":6666")
}
```

### Best Practice

```go
package main

import (
	"github.com/lxzan/gws"
	"net/http"
	"time"
)

const (
	PingInterval = 5 * time.Second
	PingWait     = 10 * time.Second
)

func main() {
	upgrader := gws.NewUpgrader(&Handler{}, &gws.ServerOption{
		ReadAsyncEnabled: true,         // Parallel message processing
		CompressEnabled:  true,         // Enable compression
		Recovery:         gws.Recovery, // Exception recovery
	})
	http.HandleFunc("/connect", func(writer http.ResponseWriter, request *http.Request) {
		socket, err := upgrader.Upgrade(writer, request)
		if err != nil {
			return
		}
		go func() {
			socket.ReadLoop() // Blocking prevents the context from being GC.
		}()
	})
	http.ListenAndServe(":6666", nil)
}

type Handler struct{}

func (c *Handler) OnOpen(socket *gws.Conn) {
	_ = socket.SetDeadline(time.Now().Add(PingInterval + PingWait))
}

func (c *Handler) OnClose(socket *gws.Conn, err error) {}

func (c *Handler) OnPing(socket *gws.Conn, payload []byte) {
	_ = socket.SetDeadline(time.Now().Add(PingInterval + PingWait))
	_ = socket.WritePong(nil)
}

func (c *Handler) OnPong(socket *gws.Conn, payload []byte) {}

func (c *Handler) OnMessage(socket *gws.Conn, message *gws.Message) {
	defer message.Close()
	socket.WriteMessage(message.Opcode, message.Bytes())
}
```

### More Examples

#### KCP

- server

```go
package main

import (
	"log"
	"github.com/lxzan/gws"
	kcp "github.com/xtaci/kcp-go"
)

func main() {
	listener, err := kcp.Listen(":6666")
	if err != nil {
		log.Println(err.Error())
		return
	}
	app := gws.NewServer(&gws.BuiltinEventHandler{}, nil)
	app.RunListener(listener)
}
```

- client

```go
package main

import (
	"github.com/lxzan/gws"
	kcp "github.com/xtaci/kcp-go"
	"log"
)

func main() {
	conn, err := kcp.Dial("127.0.0.1:6666")
	if err != nil {
		log.Println(err.Error())
		return
	}
	app, _, err := gws.NewClientFromConn(&gws.BuiltinEventHandler{}, nil, conn)
	if err != nil {
		log.Println(err.Error())
		return
	}
	app.ReadLoop()
}

```

#### Proxy

Dial via proxy, using socks5 protocol.

```go
package main

import (
	"crypto/tls"
	"github.com/lxzan/gws"
	"golang.org/x/net/proxy"
	"log"
)

func main() {
	socket, _, err := gws.NewClient(new(gws.BuiltinEventHandler), &gws.ClientOption{
		Addr:      "wss://example.com/connect",
		TlsConfig: &tls.Config{InsecureSkipVerify: true},
		NewDialer: func() (gws.Dialer, error) {
			return proxy.SOCKS5("tcp", "127.0.0.1:1080", nil, nil)
		},
	})
	if err != nil {
		log.Println(err.Error())
		return
	}
	socket.ReadLoop()
}
```

#### Broadcast

Create a Broadcaster instance, call the Broadcast method in a loop to send messages to each client, and close the
broadcaster to reclaim memory. The message is compressed only once.

```go
func Broadcast(conns []*gws.Conn, opcode gws.Opcode, payload []byte) {
    var b = gws.NewBroadcaster(opcode, payload)
    defer b.Close()
    for _, item := range conns {
        _ = b.Broadcast(item)
    }
}
```

#### Pub / Sub

<<<<<<< HEAD
=======
Use the event_emitter package to implement the publish-subscribe model. Wrap `gws.Conn` in a structure and implement the GetSubscriberID method to get the subscription ID, which must be unique. The subscription ID is used to identify the subscriber, who can only receive messages on the subject of his subscription.

This example is useful for building chat rooms or push messages using gws. This means that a user can subscribe to one or more topics via websocket, and when a message is posted to that topic, all subscribers will receive the message.

>>>>>>> 30075f81
```go
package main

import (
	"github.com/lxzan/event_emitter"
	"github.com/lxzan/gws"
)

type Socket struct{ *gws.Conn }

// GetSubscriberID gets the subscription ID, which needs to be unique.
func (c *Socket) GetSubscriberID() int64 {
	userId, _ := c.Session().Load("userId")
	return userId.(int64)
}

func Sub(em *event_emitter.EventEmitter[*Socket], topic string, socket *Socket) {
	em.Subscribe(socket, topic, func(subscriber *Socket, msg any) {
		_ = msg.(*gws.Broadcaster).Broadcast(subscriber.Conn)
	})
}

func Pub(em *event_emitter.EventEmitter[*Socket], topic string, op gws.Opcode, msg []byte) {
	var broadcaster = gws.NewBroadcaster(op, msg)
	defer broadcaster.Close()
	em.Publish(topic, broadcaster)
}
```

### Autobahn Test

```bash
cd examples/autobahn
mkdir reports
docker run -it --rm \
    -v ${PWD}/config:/config \
    -v ${PWD}/reports:/reports \
    crossbario/autobahn-testsuite \
    wstest -m fuzzingclient -s /config/fuzzingclient.json
```

### Communication

> 微信需要先添加好友, 然后拉人入群, 请注明来意.

<div>
<img src="assets/wechat.png" alt="WeChat" width="300" height="300" style="display: inline-block;"/>
<span>&nbsp;&nbsp;&nbsp;&nbsp;</span>
<img src="assets/qq.jpg" alt="QQ" width="300" height="300" style="display: inline-block"/>
</div>

### Acknowledgments

The following project had particular influence on gws's design.

- [crossbario/autobahn-testsuite](https://github.com/crossbario/autobahn-testsuite)
- [klauspost/compress](https://github.com/klauspost/compress)
- [lesismal/nbio](https://github.com/lesismal/nbio)<|MERGE_RESOLUTION|>--- conflicted
+++ resolved
@@ -26,19 +26,6 @@
 ### Why GWS
 
 - <font size=3>Simplicity and Ease of Use</font>
-<<<<<<< HEAD
-    - **User-Friendly**: Simple and clear `WebSocket` Event API design makes server-client interaction easy.
-    - **Code Efficiency**: Minimizes the amount of code needed to implement complex WebSocket solutions.
-
-- <font size=3>High-Performance</font>
-    - **High IOPS Low Latency**: Designed for rapid data transmission and reception, ideal for time-sensitive
-      applications.
-    - **Low Memory Usage**: Highly optimized memory multiplexing system to minimize memory usage and reduce your cost of ownership.
-
-- <font size=3>Reliability and Stability</font>
-    - **Robust Error Handling**: Advanced mechanisms to manage and mitigate errors, ensuring continuous operation.
-    - **Well-Developed Test Cases**: Passed all `Autobahn` test cases, fully compliant with `RFC 6455`. 99% unit test coverage, covering almost all conditional branches.
-=======
 
   - **User-Friendly**: Simple and clear `WebSocket` Event API design makes server-client interaction easy.
   - **Code Efficiency**: Minimizes the amount of code needed to implement complex WebSocket solutions.
@@ -53,7 +40,6 @@
   - **Robust Error Handling**: Advanced mechanisms to manage and mitigate errors, ensuring continuous operation.
   - **Well-Developed Test Cases**: Passed all `Autobahn` test cases, fully compliant with `RFC 6455`. 99% unit test coverage, covering almost all conditional branches.
 
->>>>>>> 30075f81
 ### Benchmark
 
 #### IOPS (Echo Server)
@@ -93,17 +79,10 @@
 - [Quick Start](#quick-start)
 - [Best Practice](#best-practice)
 - [More Examples](#more-examples)
-<<<<<<< HEAD
-	- [KCP](#kcp)
-	- [Proxy](#proxy)
-	- [Broadcast](#broadcast)
-	- [Pub / Sub](#pub--sub)
-=======
   - [KCP](#kcp)
   - [Proxy](#proxy)
   - [Broadcast](#broadcast)
   - [Pub / Sub](#pub--sub)
->>>>>>> 30075f81
 - [Autobahn Test](#autobahn-test)
 - [Communication](#communication)
 - [Acknowledgments](#acknowledgments)
@@ -312,13 +291,10 @@
 
 #### Pub / Sub
 
-<<<<<<< HEAD
-=======
 Use the event_emitter package to implement the publish-subscribe model. Wrap `gws.Conn` in a structure and implement the GetSubscriberID method to get the subscription ID, which must be unique. The subscription ID is used to identify the subscriber, who can only receive messages on the subject of his subscription.
 
 This example is useful for building chat rooms or push messages using gws. This means that a user can subscribe to one or more topics via websocket, and when a message is posted to that topic, all subscribers will receive the message.
 
->>>>>>> 30075f81
 ```go
 package main
 
