package main

import (
	"github.com/lxzan/gws"
	"log"
	"net/http"
)

func main() {
	upgrader := gws.NewUpgrader(&Handler{}, &gws.ServerOption{
		CompressEnabled:  true,
		CheckUtf8Enabled: true,
<<<<<<< HEAD
		Caller:           gws.Recovery(gws.StdLogger),
=======
		Recovery:         gws.Recovery,
>>>>>>> d39703e1
	})
	http.HandleFunc("/connect", func(writer http.ResponseWriter, request *http.Request) {
		socket, err := upgrader.Upgrade(writer, request)
		if err != nil {
			return
		}
		go func() {
			socket.ReadLoop()
		}()
	})
	log.Panic(
		http.ListenAndServe(":8000", nil),
	)
}

type Handler struct {
	gws.BuiltinEventHandler
}

func (c *Handler) OnPing(socket *gws.Conn, payload []byte) {
	_ = socket.WritePong(payload)
}

func (c *Handler) OnMessage(socket *gws.Conn, message *gws.Message) {
	defer message.Close()
	_ = socket.WriteMessage(message.Opcode, message.Bytes())
}<|MERGE_RESOLUTION|>--- conflicted
+++ resolved
@@ -10,11 +10,7 @@
 	upgrader := gws.NewUpgrader(&Handler{}, &gws.ServerOption{
 		CompressEnabled:  true,
 		CheckUtf8Enabled: true,
-<<<<<<< HEAD
-		Caller:           gws.Recovery(gws.StdLogger),
-=======
 		Recovery:         gws.Recovery,
->>>>>>> d39703e1
 	})
 	http.HandleFunc("/connect", func(writer http.ResponseWriter, request *http.Request) {
 		socket, err := upgrader.Upgrade(writer, request)
